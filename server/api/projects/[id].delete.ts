import { serverSupabaseServiceRole, serverSupabaseUser } from '#supabase/server'
import type { ProjectDB, TaskDB } from '~/types'

export default defineEventHandler(async (event) => {
    const supabase = await serverSupabaseServiceRole(event)
    const projectId = getRouterParam(event, 'id')

    // Authentication & authorization
    const user = await serverSupabaseUser(event)
    if (!user?.id) {
        throw createError({ statusCode: 401, statusMessage: 'Not authenticated' })
    }

    // Get staff record
    const { data: staffRow, error: staffError } = await supabase
        .from('staff')
        .select('id')
        .eq('user_id', user.id)
        .maybeSingle() as { data: { id: number } | null, error: any }

    if (staffError) throw createError({ statusCode: 500, statusMessage: staffError.message })
    if (!staffRow) throw createError({ statusCode: 403, statusMessage: 'No staff record found for authenticated user.' })

    // Validate project ID
    if (!projectId || isNaN(Number(projectId))) {
        throw createError({ statusCode: 400, statusMessage: 'Invalid project ID' })
    }

    const numericProjectId = Number(projectId)

    // Check if project exists and user owns it (only non-deleted projects)
    const { data: existingProject, error: fetchError } = await supabase
        .from('projects')
        .select('*')
        .eq('id', numericProjectId)
        .eq('owner_id', staffRow.id)
        .is('deleted_at', null)
<<<<<<< HEAD
        .maybeSingle()
=======
        .maybeSingle() as { data: ProjectDB | null, error: any }
>>>>>>> facf3af3

    if (fetchError) throw createError({ statusCode: 500, statusMessage: fetchError.message })
    if (!existingProject) {
        // Let's also check if the project exists at all (without owner check, including soft-deleted)
        const { data: anyProject, error: anyError } = await supabase
            .from('projects')
            .select('id, owner_id, deleted_at')
            .eq('id', numericProjectId)
<<<<<<< HEAD
            .is('deleted_at', null)
            .maybeSingle()
=======
            .maybeSingle() as { data: Pick<ProjectDB, 'id' | 'owner_id' | 'deleted_at'> | null, error: any }
>>>>>>> facf3af3
        
        if (anyProject) {
            if (anyProject.deleted_at) {
                throw createError({ statusCode: 404, statusMessage: 'Project not found' })
            } else {
                throw createError({ statusCode: 403, statusMessage: 'You do not have permission to delete this project' })
            }
        } else {
            throw createError({ statusCode: 404, statusMessage: 'Project not found' })
        }
    }

    try {
<<<<<<< HEAD
        // Soft delete all tasks associated with this project
        const { error: tasksSoftDeleteError } = await (supabase as any)
=======
        // First, get all tasks associated with this project (only non-deleted tasks)
        const { data: projectTasks, error: fetchTasksError } = await supabase
>>>>>>> facf3af3
            .from('tasks')
            .update({ deleted_at: new Date().toISOString() })
            .eq('project_id', numericProjectId)
<<<<<<< HEAD
            .is('deleted_at', null)
=======
            .is('deleted_at', null) as { data: Pick<TaskDB, 'id'>[] | null, error: any }
>>>>>>> facf3af3

        if (tasksSoftDeleteError) {
            throw createError({ statusCode: 500, statusMessage: 'Failed to soft delete associated tasks' })
        }

<<<<<<< HEAD
        // Soft delete the project
        const { error: projectSoftDeleteError } = await (supabase as any)
=======
        // Soft delete related tasks first
        if (projectTasks && projectTasks.length > 0) {
            const taskIds = projectTasks.map(task => task.id)
            
            // Soft delete the tasks by setting deleted_at timestamp
            const { error: tasksDeleteError } = await (supabase as any)
                .from('tasks')
                .update({ deleted_at: new Date().toISOString() })
                .in('id', taskIds)

            if (tasksDeleteError) {
                throw createError({ statusCode: 500, statusMessage: 'Failed to soft delete associated tasks' })
            }
        }

        // Soft delete the project by setting deleted_at timestamp
        const { error: projectDeleteError } = await (supabase as any)
>>>>>>> facf3af3
            .from('projects')
            .update({ deleted_at: new Date().toISOString() })
            .eq('id', numericProjectId)

<<<<<<< HEAD
        if (projectSoftDeleteError) {
=======
        if (projectDeleteError) {
>>>>>>> facf3af3
            throw createError({ statusCode: 500, statusMessage: 'Failed to soft delete project' })
        }

        return { 
            success: true, 
            message: 'Project and all associated tasks have been successfully soft deleted.' 
        }

    } catch (error: any) {
        // Provide more specific error messages
        if (error?.message) {
            throw createError({ 
                statusCode: 500, 
                statusMessage: error.message 
            })
        } else {
            throw createError({ 
                statusCode: 500, 
                statusMessage: 'An error occurred while deleting the project' 
            })
        }
    }
})<|MERGE_RESOLUTION|>--- conflicted
+++ resolved
@@ -35,11 +35,7 @@
         .eq('id', numericProjectId)
         .eq('owner_id', staffRow.id)
         .is('deleted_at', null)
-<<<<<<< HEAD
-        .maybeSingle()
-=======
         .maybeSingle() as { data: ProjectDB | null, error: any }
->>>>>>> facf3af3
 
     if (fetchError) throw createError({ statusCode: 500, statusMessage: fetchError.message })
     if (!existingProject) {
@@ -48,12 +44,7 @@
             .from('projects')
             .select('id, owner_id, deleted_at')
             .eq('id', numericProjectId)
-<<<<<<< HEAD
-            .is('deleted_at', null)
-            .maybeSingle()
-=======
             .maybeSingle() as { data: Pick<ProjectDB, 'id' | 'owner_id' | 'deleted_at'> | null, error: any }
->>>>>>> facf3af3
         
         if (anyProject) {
             if (anyProject.deleted_at) {
@@ -67,30 +58,17 @@
     }
 
     try {
-<<<<<<< HEAD
-        // Soft delete all tasks associated with this project
-        const { error: tasksSoftDeleteError } = await (supabase as any)
-=======
         // First, get all tasks associated with this project (only non-deleted tasks)
         const { data: projectTasks, error: fetchTasksError } = await supabase
->>>>>>> facf3af3
             .from('tasks')
-            .update({ deleted_at: new Date().toISOString() })
+            .select('id')
             .eq('project_id', numericProjectId)
-<<<<<<< HEAD
-            .is('deleted_at', null)
-=======
             .is('deleted_at', null) as { data: Pick<TaskDB, 'id'>[] | null, error: any }
->>>>>>> facf3af3
 
-        if (tasksSoftDeleteError) {
-            throw createError({ statusCode: 500, statusMessage: 'Failed to soft delete associated tasks' })
+        if (fetchTasksError) {
+            throw createError({ statusCode: 500, statusMessage: 'Failed to fetch associated tasks' })
         }
 
-<<<<<<< HEAD
-        // Soft delete the project
-        const { error: projectSoftDeleteError } = await (supabase as any)
-=======
         // Soft delete related tasks first
         if (projectTasks && projectTasks.length > 0) {
             const taskIds = projectTasks.map(task => task.id)
@@ -108,16 +86,11 @@
 
         // Soft delete the project by setting deleted_at timestamp
         const { error: projectDeleteError } = await (supabase as any)
->>>>>>> facf3af3
             .from('projects')
             .update({ deleted_at: new Date().toISOString() })
             .eq('id', numericProjectId)
 
-<<<<<<< HEAD
-        if (projectSoftDeleteError) {
-=======
         if (projectDeleteError) {
->>>>>>> facf3af3
             throw createError({ statusCode: 500, statusMessage: 'Failed to soft delete project' })
         }
 
