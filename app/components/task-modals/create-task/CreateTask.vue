<template>
  <Dialog :open="isOpen" @update:open="handleDialogClose">
    <DialogContent class="sm:max-w-2xl max-h-[80vh] overflow-y-auto">
      <DialogHeader>
        <DialogTitle>Create New Task</DialogTitle>
        <DialogDescription>
          Fill in the details below to create a new task.
        </DialogDescription>
      </DialogHeader>

      <!-- Success Message -->
      <div v-if="successMessage" class="flex-1 flex items-center justify-center py-8">
        <div
          class="bg-gradient-to-br from-green-50 to-green-100 border border-green-200 text-green-800 rounded-xl p-8 flex flex-col items-center justify-center gap-6 min-w-[320px] shadow-lg">
          <div class="flex items-center gap-3">
            <div class="w-8 h-8 bg-green-500 rounded-full flex items-center justify-center">
              <svg class="w-5 h-5 text-white" fill="none" stroke="currentColor" viewBox="0 0 24 24">
                <path stroke-linecap="round" stroke-linejoin="round" stroke-width="2" d="M5 13l4 4L19 7"></path>
              </svg>
            </div>
            <span class="text-lg font-semibold text-center">{{ successMessage }}</span>
          </div>
          <Button variant="outline" @click="handleSuccessOk"
            class="bg-white hover:bg-green-50 border-green-300 text-green-700 hover:text-green-800 px-6 py-2">OK</Button>
        </div>
      </div>

      <!-- Error Message -->
      <div v-if="errorMessage" class="mb-4 p-3 rounded bg-red-100 text-red-700">
        {{ errorMessage }}
      </div>

      <form v-if="!successMessage" @submit.prevent="createTask" class="space-y-4">

        <!-- Title -->
        <div>
          <Label class="block text-sm font-medium mb-1">Task Title</Label>
          <Input v-model="title" type="text" required
            class="w-full border rounded-lg px-3 py-2 focus:outline-none focus:ring-2 focus:ring-blue-500"
            placeholder="Task Title" />
        </div>

        <!-- Start Date & Due Date -->
        <div class="grid grid-cols-3 gap-4">
          <!-- Start Date -->
          <div class="flex flex-col gap-1 justify-end">
            <Label class="mb-1">
              Start Date
            </Label>
            <Popover>
              <PopoverTrigger as-child>
                <Button variant="outline" :class="cn(
                  'justify-start text-left font-normal',
                  !startDate && 'text-muted-foreground',
                )">
                  <CalendarIcon class="mr-2 h-4 w-4" />
                  {{ startDate ? formatDate(startDate as DateValue) : "Select start date" }}
                </Button>
              </PopoverTrigger>
              <PopoverContent class="w-auto p-0">
                <Calendar v-model:model-value="startDate as any" initial-focus />
              </PopoverContent>
            </Popover>
          </div>
          
          <!-- Due Date -->
          <div class="flex flex-col gap-1 justify-end">
            <Label class="mb-1">
              Due Date
            </Label>
            <Popover>
              <PopoverTrigger as-child>
                <Button variant="outline" :class="cn(
                  'justify-start text-left font-normal',
                  !dueDate && 'text-muted-foreground',
                )">
                  <CalendarIcon class="mr-2 h-4 w-4" />
                  {{ dueDate ? formatDate(dueDate as DateValue) : "Select due date" }}
                </Button>
              </PopoverTrigger>
              <PopoverContent class="w-auto p-0">
                <Calendar v-model:model-value="dueDate as any" initial-focus :min-value="startDate as any" />
              </PopoverContent>
            </Popover>
          </div>

          <!-- Status -->
          <div class="flex flex-col gap-1">
            <Label class="mb-1">Status</Label>
            <Select v-model="status">
              <SelectTrigger>
                <SelectValue placeholder="Select status" />
              </SelectTrigger>
              <SelectContent>
                <SelectItem value="not-started">Not Started</SelectItem>
                <SelectItem value="in-progress">In Progress</SelectItem>
                <SelectItem value="completed">Completed</SelectItem>
                <SelectItem value="blocked">Blocked</SelectItem>
              </SelectContent>
            </Select>
          </div>

          <!-- Priority -->
          <div class="flex flex-col gap-1">
            <Label class="mb-1">Priority</Label>
            <NumberField v-model="priority" :min="1" :max="10" :default-value="1">
              <NumberFieldContent>
                <NumberFieldDecrement />
                <NumberFieldInput />
                <NumberFieldIncrement />
              </NumberFieldContent>
            </NumberField>
          </div>

          <!-- Repeat Interval -->
          <div class="flex flex-col gap-1">
            <Label class="mb-1">Repeat Interval (in Days)</Label>
            <NumberField v-model="repeatInterval" :min="0" :default-value="0">
              <NumberFieldContent>
                <NumberFieldDecrement />
                <NumberFieldInput />
                <NumberFieldIncrement />
              </NumberFieldContent>
            </NumberField>
          </div>

          <!-- Project Selection -->
          <div>
            <Label class="block text-sm font-medium mb-1">Project</Label>
            <Select v-model="selectedProjectId">
              <SelectTrigger>
                <SelectValue
                  :placeholder="projects.find(p => String(p.id) === selectedProjectId)?.name || 'Select project'" />
              </SelectTrigger>
              <SelectContent>
                <SelectItem :value="'Personal'">
                  Personal
                </SelectItem>
                <SelectItem v-for="project in projects" :key="project.id" :value="String(project.id)">
                  {{ project.name }}
                </SelectItem>
              </SelectContent>
            </Select>
          </div>
        </div>

        <!-- Tags -->
        <div>
<<<<<<< HEAD
          <Label class="block text-sm font-medium mb-1">Project</Label>
          <Select v-model="selectedProjectId">
            <SelectTrigger>
              <SelectValue
                :placeholder="projects.find(p => String(p.id) === selectedProjectId)?.name || 'Select project'" />
            </SelectTrigger>
            <SelectContent>
              <SelectItem :value="'Personal'">
                Personal
              </SelectItem>
              <SelectItem v-for="project in projects" :key="project.id" :value="String(project.id)">
                {{ project.name }}
              </SelectItem>

            </SelectContent>
          </Select>
=======
          <Label class="block text-sm font-medium mb-1">Tags</Label>
          <TagsInput v-model="taskTags" class="w-full">
            <TagsInputItem v-for="tag in taskTags" :key="tag" :value="tag">
              <TagsInputItemText />
              <TagsInputItemDelete />
            </TagsInputItem>
            <TagsInputInput placeholder="Add tags (eg. #SMU, #Urgent)" />
          </TagsInput>
          <p class="text-xs text-muted-foreground mt-1">Place a # before each tag (eg. #SMU) and press the Enter key to add a tag</p>
>>>>>>> 0688cf55
        </div>

        <div>
          <AssignCombobox v-model="assignedTo" label="Assign To" placeholder="Select assignees"
            :staff-members="staffMembers" />
        </div>

        <!-- Notes -->
        <div>
          <Label>
            Notes
          </Label>
          <Textarea v-model="notes" rows="3" class="w-full border rounded-lg px-3 py-2 text-sm"
            placeholder="Add notes here..."></Textarea>
        </div>

        <!-- Subtasks -->
        <div>
          <Label class="block text-sm font-medium mb-2">Subtasks</Label>
          <div class="border rounded-lg p-3 mb-3">
            <div v-for="(subtask, index) in subtasks" :key="index" class="border rounded-lg p-3 mb-3">
              <!-- Subtask Header -->
              <div class="flex gap-2 mb-2">
                <Input v-model="subtask.title" type="text" placeholder="Subtask Title"
                  class="flex-1 border rounded-lg px-3 py-2 bg-white" required />
                <Button type="button" @click="toggleSubtaskExpanded(index)" variant="outline" class="px-3 py-2"
                  :title="subtask.expanded ? 'Collapse details' : 'Expand details'">
                  <span class="inline-block transition-transform duration-200"
                    :class="{ '-rotate-90': !subtask.expanded }">▼</span> Details
                </Button>
                <Button type="button" @click="removeSubtask(index)" variant="destructive" class="px-2">
                  <XIcon class="h-4 w-4" />
                </Button>
              </div>

              <!-- Expanded Subtask Details -->
              <div v-if="subtask.expanded" class="space-y-3 mt-3 pl-4">
                <!-- Start Date & Due Date -->
                <div class="grid grid-cols-2 gap-2">
                  <!-- Start Date -->
                  <div class="flex flex-col gap-1">
                    <Label class="text-xs mb-1">Start Date</Label>
                    <Popover>
                      <PopoverTrigger as-child>
                        <Button variant="outline" :class="cn(
                          'h-8 justify-start text-left font-normal text-xs',
                          !subtask.startDate && 'text-muted-foreground',
                        )">
                          <CalendarIcon class="mr-1 h-3 w-3" />
                          {{ subtask.startDate ? formatDate(subtask.startDate as DateValue) : "Select start date" }}
                        </Button>
                      </PopoverTrigger>
                      <PopoverContent class="w-auto p-0">
                        <Calendar v-model:model-value="subtask.startDate as any" initial-focus />
                      </PopoverContent>
                    </Popover>
                  </div>
                  <!-- Due Date -->
                  <div class="flex flex-col gap-1">
                    <Label class="text-xs mb-1">Due Date</Label>
                    <Popover>
                      <PopoverTrigger as-child>
                        <Button variant="outline" :class="cn(
                          'h-8 justify-start text-left font-normal text-xs',
                          !subtask.dueDate && 'text-muted-foreground',
                        )">
                          <CalendarIcon class="mr-1 h-3 w-3" />
                          {{ subtask.dueDate ? formatDate(subtask.dueDate as DateValue) : "Select due date" }}
                        </Button>
                      </PopoverTrigger>
                      <PopoverContent class="w-auto p-0">
                        <Calendar v-model:model-value="subtask.dueDate as any" initial-focus
                          :min-value="subtask.startDate as any" />
                      </PopoverContent>
                    </Popover>
                  </div>
                </div>

                <!-- Status, Priority, Repeat Interval -->
                <div class="grid grid-cols-3 gap-2">
                  <div class="flex flex-col gap-1">
                    <Label class="text-xs mb-1">Status</Label>
                    <Select v-model="subtask.status">
                      <SelectTrigger class="h-8">
                        <SelectValue placeholder="Select status" />
                      </SelectTrigger>
                      <SelectContent>
                        <SelectItem value="not-started">Not Started</SelectItem>
                        <SelectItem value="in-progress">In Progress</SelectItem>
                        <SelectItem value="completed">Completed</SelectItem>
                        <SelectItem value="blocked">Blocked</SelectItem>
                      </SelectContent>
                    </Select>
                  </div>
                  <div class="flex flex-col gap-1">
                    <Label class="text-xs mb-1">Priority</Label>
                    <NumberField v-model="subtask.priority" :min="1" :max="10" :default-value="1" class="h-8">
                      <NumberFieldContent>
                        <NumberFieldDecrement />
                        <NumberFieldInput class="text-xs" />
                        <NumberFieldIncrement />
                      </NumberFieldContent>
                    </NumberField>
                  </div>
                  <div class="flex flex-col gap-1">
                    <Label class="text-xs mb-1">Repeat Interval</Label>
                    <NumberField v-model="subtask.repeatInterval" :min="0" :max="10" :default-value="0" class="h-8">
                      <NumberFieldContent>
                        <NumberFieldDecrement />
                        <NumberFieldInput class="text-xs" />
                        <NumberFieldIncrement />
                      </NumberFieldContent>
                    </NumberField>
                  </div>
                </div>
                <!-- Tags -->
                <div>
                  <Label class="block text-xs font-medium mb-1">Tags</Label>
                  <TagsInput v-model="subtask.tags" class="w-full">
                    <TagsInputItem v-for="tag in subtask.tags" :key="tag" :value="tag">
                      <TagsInputItemText />
                      <TagsInputItemDelete />
                    </TagsInputItem>
                    <TagsInputInput placeholder="Add tags (eg. #SMU, #Urgent)" />
                  </TagsInput>
                  <p class="text-xs text-muted-foreground mt-1">Place a # before each tag (eg. #SMU) and press the Enter key to add a tag</p>
                </div>

                <!-- Assignee -->
                <div class="flex flex-col gap-1 text-xs">
                  <AssignCombobox v-model="subtask.assignedTo" label="Assign To" placeholder="Select assignee"
                    :staff-members="staffMembers" compact />
                </div>

                <!-- Notes -->
                <div class="flex flex-col gap-1">
                  <Label class="text-xs mb-1">Notes</Label>
                  <Textarea v-model="subtask.notes" rows="2" placeholder="Add subtask notes here..."
                    class="w-full border rounded-lg px-2 py-1 text-sm bg-white"></Textarea>
                </div>
              </div>
            </div>
            <Button variant="outline" @click="addSubtask">
              <PlusIcon class="h-4 w-4 mr-2" />
              Add Subtask
            </Button>
          </div>
        </div>
      </form>

      <DialogFooter v-if="!successMessage" class="gap-2">
        <Button variant="outline" @click="handleCancel">
          Cancel
        </Button>
        <Button @click="createTask">
          Create Task
        </Button>
      </DialogFooter>
    </DialogContent>
  </Dialog>

  <!-- Delete Confirmation Dialog -->
  <Dialog :open="showDeleteConfirmation" @update:open="(val) => { if (!val) cancelDelete() }">
    <DialogContent class="sm:max-w-md">
      <DialogHeader>
        <DialogTitle>Confirm Delete</DialogTitle>
        <DialogDescription>
          Are you sure you want to delete this subtask?
        </DialogDescription>
      </DialogHeader>
      <DialogFooter class="gap-2">
        <Button variant="outline" @click="cancelDelete">
          No
        </Button>
        <Button variant="destructive" @click="confirmDelete">
          Yes
        </Button>
      </DialogFooter>
    </DialogContent>
  </Dialog>
</template>

<script setup lang="ts">
import { ref, watch } from 'vue'
import {
  Dialog,
  DialogContent,
  DialogDescription,
  DialogFooter,
  DialogHeader,
  DialogTitle,
} from '@/components/ui/dialog'
import { AssignCombobox } from '@/components/task-modals/assign-combobox'
import { Input } from '@/components/ui/input'
import type { CalendarDate, DateValue } from '@internationalized/date'
import { parseDate, getLocalTimeZone, today } from '@internationalized/date'
import { Popover, PopoverContent, PopoverTrigger } from '@/components/ui/popover'
import { Button } from '@/components/ui/button'
import { Calendar } from '@/components/ui/calendar'
import { TagsInput, TagsInputInput, TagsInputItem, TagsInputItemDelete, TagsInputItemText } from '@/components/ui/tags-input'
import { CalendarIcon, XIcon, PlusIcon } from 'lucide-vue-next'
import { cn } from '@/lib/utils'
import { Label } from '@/components/ui/label'
import {
  Select,
  SelectContent,
  SelectItem,
  SelectTrigger,
  SelectValue,
} from '@/components/ui/select'
import {
  NumberField,
  NumberFieldContent,
  NumberFieldDecrement,
  NumberFieldIncrement,
  NumberFieldInput,
} from '@/components/ui/number-field'
import { Textarea } from '@/components/ui/textarea'
import type { StaffMember, TaskFromAPI, TaskCreateInput } from '@/types'


const props = defineProps<{
  isOpen: boolean
  project?: string | null
  role?: 'staff' | 'manager'
  currentUser?: string
  task?: TaskFromAPI | null
}>()

const emit = defineEmits<{
  (e: 'close'): void
  (e: 'task-created', task: any): void
}>()

const createdTask = ref<any>(null)

// form state
const todayDate = today(getLocalTimeZone())
const title = ref('')
const startDate = ref<DateValue>(todayDate)
const dueDate = ref<DateValue>(todayDate)
const status = ref('not-started')
const priority = ref(1)
const repeatInterval = ref(0)
const notes = ref('')
const taskTags = ref<string[]>([])
const subtasks = ref<{
  title: string;
  startDate: DateValue;
  dueDate: DateValue;
  status: string;
  priority: number;
  repeatInterval: number;
  notes: string;
  tags: string[];
  assignedTo: string[];
  expanded: boolean;
}[]>([])
const assignedTo = ref<string[]>([])

// staff members for assignee dropdown
const staffMembers = ref<StaffMember[]>([])

// projects dropdown
const projects = ref<{ id: number; name: string }[]>([])
const selectedProjectId = ref<string | 'Personal'>('');

// Load staff members when modal opens
watch(() => props.isOpen, async (isOpen) => {
  if (!isOpen) return
  try {
    startDate.value = todayDate
    dueDate.value = todayDate
    title.value = ''
    status.value = 'not-started'
    priority.value = 1
    repeatInterval.value = 0
    notes.value = ''
    assignedTo.value = props.currentUser ? [props.currentUser] : []
    subtasks.value = []
    errorMessage.value = ''
    successMessage.value = ''

    // Load projects
    try {
      const fetchedProjects = await $fetch('/api/projects');
      projects.value = Array.isArray(fetchedProjects)
        ? fetchedProjects.map((p: any) => ({ id: p.id, name: p.name }))
        : [];
    } catch (err) {
      projects.value = [];
    }

    // Default project selection
    if (props.project) {
      selectedProjectId.value = String(props.project);
      console.log('Setting project from prop:', props.project);
    } else if (projects.value.length > 0) {
      selectedProjectId.value = 'Select project';
      console.log('No project prop, defaulting to first project:', selectedProjectId.value);
    } else {
      selectedProjectId.value = 'None'
      console.log('No project prop, setting to empty string')
    }

    // Fetch assignees based on project
    if (props.project) {

      // If project exists, fetch project members as possible assignees
      staffMembers.value = (await $fetch<{ id: number; fullname: string; email?: string }[]>('/api/project-members', {
        params: { project_id: props.project }
      }))
        .map(staff => ({
          ...staff,
          fullname: staff.fullname,
          email: staff.email ?? `${staff.fullname.toLowerCase().replace(/\s+/g, '.')}@needtochangethiscode.com`
        }))
    } else {
      // If no project, only show current user as assignee option
      if (props.currentUser) {
        const currentUserData = await $fetch<{ id: number; fullname: string; email?: string }>('/api/user/me')
        staffMembers.value = [{
          id: currentUserData.id,
          fullname: currentUserData.fullname,
          email: currentUserData.email ?? `${currentUserData.fullname.toLowerCase().replace(/\s+/g, '.')}@needtochangethiscode.com`
        }]
      } else {
        staffMembers.value = []
      }
    }
  } catch (err) {
    console.error('Failed to load staff', err)
  }
})

// feedback state
const successMessage = ref('')
const errorMessage = ref('')

// confirmation dialog state
const showDeleteConfirmation = ref(false)
const pendingDeleteIndex = ref<number | null>(null)

watch(startDate, (newStartDate) => {
  if (dueDate.value && newStartDate && dueDate.value < newStartDate) {
    dueDate.value = newStartDate
  }
})

function addSubtask() {
  subtasks.value.push({
    title: '',
    startDate: todayDate,
    dueDate: todayDate,
    status: 'not-started',
    priority: 1,
    repeatInterval: 0,
    notes: '',
    assignedTo: [],
    tags: [],
    expanded: true
  })
}

function removeSubtask(index: number) {
  pendingDeleteIndex.value = index
  showDeleteConfirmation.value = true
}

function confirmDelete() {
  if (pendingDeleteIndex.value !== null) {
    subtasks.value.splice(pendingDeleteIndex.value, 1)
  }
  cancelDelete()
}

function cancelDelete() {
  showDeleteConfirmation.value = false
  pendingDeleteIndex.value = null
}

function toggleSubtaskExpanded(index: number) {
  const subtask = subtasks.value[index]
  if (subtask) {
    subtask.expanded = !subtask.expanded
  }
}

function resetForm() {
  title.value = ''
  startDate.value = todayDate
  dueDate.value = todayDate
  status.value = 'not-started'
  priority.value = 1
  repeatInterval.value = 0
  notes.value = ''
  taskTags.value = []
  subtasks.value = []
  assignedTo.value = []
  selectedProjectId.value = ''
  errorMessage.value = ''
  successMessage.value = ''
}

function handleDialogClose(open: boolean) {
  if (!open) {
    resetForm()
    emit('close')
  }
}

function handleCancel() {
  resetForm()
  emit('close')
}

function handleSuccessOk() {
  if (createdTask.value) {
    emit('task-created', createdTask.value)
    createdTask.value = null
  }
  resetForm()
  emit('close')
}

async function createTask() {
  try {
    if (!title.value.trim()) {
      errorMessage.value = 'Task title is required.'
      return
    }

    if (!startDate.value) {
      errorMessage.value = 'Start date is required.'
      return
    }

    if (!dueDate.value) {
      errorMessage.value = 'Due date is required.'
      return
    }

    if (!notes.value || !notes.value.trim()) {
      errorMessage.value = 'Notes are required.'
      return
    }

    if (dueDate.value && startDate.value && dueDate.value < startDate.value) {
      errorMessage.value = 'Due date cannot be before start date.'
      return
    }

    // Filter out empty/invalid assignees
    const validAssignees = assignedTo.value.filter(id => id && id.trim() !== '')

    if (validAssignees.length === 0) {
      errorMessage.value = 'At least one assignee is required.'
      return
    }

    if (validAssignees.length > 5) {
      errorMessage.value = 'Maximum 5 assignees allowed.'
      return
    }

    errorMessage.value = ''
    successMessage.value = ''

    // Prepare assignee IDs
    const assigneeIds = assignedTo.value
      .filter(id => id && id.trim() !== '')
      .map(id => Number(id))
      .filter(id => !isNaN(id) && id > 0)

    const taskData = {
      title: title.value,
      start_date: startDate.value ? startDate.value.toString() : null,
      due_date: dueDate.value ? dueDate.value.toString() : null,
      status: status.value,
      priority: priority.value.toString(),
      repeat_interval: repeatInterval.value.toString(),
      notes: notes.value.trim(),
      tags: taskTags.value,
      project_id: selectedProjectId.value ? Number(selectedProjectId.value) : null,
      assignee_ids: assigneeIds,
      subtasks: subtasks.value.map(subtask => ({
        title: subtask.title,
        start_date: startDate.value ? startDate.value.toString() : null,
        due_date: dueDate.value ? dueDate.value.toString() : null,
        status: subtask.status,
        priority: subtask.priority.toString(),
        notes: subtask.notes.trim(),
        repeat_interval: subtask.repeatInterval.toString(),
        tags: subtask.tags || [],
        assignee_ids: subtask.assignedTo
          .filter(id => id && id.trim() !== '')
          .map(id => Number(id))
          .filter(id => !isNaN(id) && id > 0)
      }))
    }

    // create task
    const taskResp = await $fetch<any>('/api/tasks', {
      method: 'POST',
      body: taskData
    })

    if (!taskResp || !taskResp.success) {
      throw new Error(taskResp?.statusMessage || 'Failed to create task')
    }

    const created = taskResp.task as any

    if (!created) {
      throw new Error('Task was not created')
    }

    // Task and assignees are now created by the server
    createdTask.value = created
    successMessage.value = 'Task created successfully!'
  } catch (err: any) {
    console.error('Error creating task:', err)
    errorMessage.value = err?.data?.statusMessage || err?.message || 'Something went wrong. Task was not created.'
    successMessage.value = ''
  }
}

function formatDate(date: DateValue) {
  const jsDate = date.toDate(getLocalTimeZone())
  const day = String(jsDate.getDate()).padStart(2, '0')
  const month = String(jsDate.getMonth() + 1).padStart(2, '0')
  const year = jsDate.getFullYear()
  return `${day}/${month}/${year}`
}
</script><|MERGE_RESOLUTION|>--- conflicted
+++ resolved
@@ -124,6 +124,24 @@
             </NumberField>
           </div>
 
+        <!-- Project Selection -->
+        <div>
+          <Label class="block text-sm font-medium mb-1">Project</Label>
+          <Select v-model="selectedProjectId">
+            <SelectTrigger>
+              <SelectValue
+                :placeholder="projects.find(p => String(p.id) === selectedProjectId)?.name || 'Select project'" />
+            </SelectTrigger>
+            <SelectContent>
+              <SelectItem :value="'Personal'">
+                Personal
+              </SelectItem>
+              <SelectItem v-for="project in projects" :key="project.id" :value="String(project.id)">
+                {{ project.name }}
+              </SelectItem>
+
+            </SelectContent>
+          </Select>
           <!-- Project Selection -->
           <div>
             <Label class="block text-sm font-medium mb-1">Project</Label>
@@ -146,24 +164,6 @@
 
         <!-- Tags -->
         <div>
-<<<<<<< HEAD
-          <Label class="block text-sm font-medium mb-1">Project</Label>
-          <Select v-model="selectedProjectId">
-            <SelectTrigger>
-              <SelectValue
-                :placeholder="projects.find(p => String(p.id) === selectedProjectId)?.name || 'Select project'" />
-            </SelectTrigger>
-            <SelectContent>
-              <SelectItem :value="'Personal'">
-                Personal
-              </SelectItem>
-              <SelectItem v-for="project in projects" :key="project.id" :value="String(project.id)">
-                {{ project.name }}
-              </SelectItem>
-
-            </SelectContent>
-          </Select>
-=======
           <Label class="block text-sm font-medium mb-1">Tags</Label>
           <TagsInput v-model="taskTags" class="w-full">
             <TagsInputItem v-for="tag in taskTags" :key="tag" :value="tag">
@@ -173,7 +173,6 @@
             <TagsInputInput placeholder="Add tags (eg. #SMU, #Urgent)" />
           </TagsInput>
           <p class="text-xs text-muted-foreground mt-1">Place a # before each tag (eg. #SMU) and press the Enter key to add a tag</p>
->>>>>>> 0688cf55
         </div>
 
         <div>
