<template>
  <div class="w-full mx-auto p-8 md:px-12 lg:max-w-6xl xl:max-w-7xl">
    <h1 class="text-3xl font-bold mb-6">Personal Dashboard</h1>

    <div class="mb-4">
      <!-- Overdue Tasks Section -->
      <div v-if="overdueTasks.length > 0" class="mb-6">
        <div
          class="border-l-3 border-red-400 pl-4 mb-4 bg-red-50/40 p-4 rounded-r-lg"
        >
          <h3 class="text-lg font-semibold pb-2 text-red-600 flex items-center">
            <TriangleAlert class="w-5 h-5 mr-2" />
            Overdue Tasks ({{ overdueTasks.length }})
          </h3>
          <DataTable
            :columns="overdueColumns"
            :data="overdueTasks"
            @rowClick="goToTask"
            :hideToolbar="true"
          />
        </div>
      </div>

      <!-- Regular Tasks Section -->
      <div>
        <h3
          class="text-lg font-semibold py-2 flex items-center justify-between"
        >
          <span>My Tasks</span>
        </h3>
        <DataTable
          :columns="columns"
          :data="tasks"
          @rowClick="goToTask"
          :showCreateButton="true"
          :showRefreshButton="true"
          @create-task="isModalOpen = true"
          @refresh-tasks="fetchTasks"
        />
      </div>

      <!-- Create Task Modal -->
      <CreateTaskModal
        :isOpen="isModalOpen"
        role="staff"
<<<<<<< HEAD
        :currentUser="'me@example.com'"
        :projectId="null"
=======
        :currentUser="currentUserStaffId ? String(currentUserStaffId) : undefined"
>>>>>>> facf3af3
        @close="isModalOpen = false"
        @task-created="handleTaskChange"
      />

      <!-- Create Project Modal -->
      <CreateProjectModal
        :isOpen="isCreateProjectModalOpen"
        @close="isCreateProjectModalOpen = false"
        @project-created="handleProjectCreated"
      />

    </div>
  </div>
</template>

<script setup lang="ts">
import { ref, computed, onMounted, onUnmounted } from "vue";
import { columns } from "@/components/tasks-table/columns/columns";
import { overdueColumns } from "@/components/tasks-table/columns/overdue-columns";
import type { Task } from "@/components/tasks-table/data/schema";
import DataTable from "@/components/tasks-table/data-table.vue";
import { CreateTaskModal } from "@/components/task-modals/create-task/";
import { CreateProjectModal } from "@/components/project-modals/create-project";
import { useRouter } from "vue-router";
import { TriangleAlert } from "lucide-vue-next";

definePageMeta({
  layout: "with-sidebar",
});

const router = useRouter();

// ============================================================================
// STATE MANAGEMENT
// ============================================================================

const isModalOpen = ref<boolean>(false);
const isCreateProjectModalOpen = ref<boolean>(false);
const currentUserStaffId = ref<number | null>(null);

// ============================================================================
// DATA FETCHING
// ============================================================================

// Fetch current user
async function fetchCurrentUser() {
  try {
    const user = await $fetch('/api/user/me')
    currentUserStaffId.value = user.id
  } catch (err) {
    console.error('Failed to fetch current user:', err)
    currentUserStaffId.value = null
  }
}

// Fetch regular tasks
const {
  data: tasksResponse,
  pending: isLoading,
  error: fetchError,
  refresh: refreshTasks,
} = await useFetch<{ tasks: any[]; count: number }>("/api/tasks");

// Fetch overdue tasks
const {
  data: overdueTasksResponse,
  pending: isLoadingOverdue,
  error: fetchOverdueError,
  refresh: refreshOverdueTasks,
} = await useFetch<{ tasks: any[]; count: number }>("/api/tasks/overdue");

function fetchTasks() {
  refreshTasks();
  refreshOverdueTasks();
}

// ============================================================================
// DATA TRANSFORMATION
// ============================================================================

/**
 * Transform raw task data to match Task schema
 */
function transformTask(task: any): Task {
  return {
    id: task.id,
    title: task.title,
    startDate: new Date(task.start_date || task.startDate),
    dueDate: new Date(task.due_date || task.dueDate),
    project: task.project?.name || task.project || "personal",
    status: task.status || "not-started",
    notes: task.notes,
    priority: task.priority,
    tags: task.tags || [],
    assignees: task.assignees?.map((a: any) => ({
      id: a.assigned_to?.id || a.id,
      fullname: a.assigned_to?.fullname || a.fullname
    }))
  };
}

// ============================================================================
// COMPUTED PROPERTIES
// ============================================================================

const overdueTasks = computed(() => {
  if (!overdueTasksResponse.value?.tasks) return [];
  return overdueTasksResponse.value.tasks
    .map(transformTask)
    .filter((task) => task.status !== "completed");
});

const tasks = computed(() => {
  if (!tasksResponse.value?.tasks) return [];

  const allTasks = tasksResponse.value.tasks.map(transformTask);
  const overdueTaskIds = new Set(overdueTasks.value.map((task) => task.id));

  // Return only non-overdue tasks to avoid duplicates
  return allTasks.filter((task) => !overdueTaskIds.has(task.id));
});

// ============================================================================
// EVENT HANDLERS
// ============================================================================

/**
 * Unified handler for task changes (create, update, delete)
 */
function handleTaskChange() {
  fetchTasks();
  isModalOpen.value = false;
}

/**
 * Project creation handler
 */
function handleProjectCreated(project: any) {
  isCreateProjectModalOpen.value = false;
}

// ============================================================================
// NAVIGATION FUNCTIONS
// ============================================================================

/**
 * Navigate to task detail page
 */
function goToTask(task: Task) {
  router.push(`/task/${task.id}?from=personal`);
}

// ============================================================================
// LIFECYCLE HOOKS
// ============================================================================

/**
 * Set up event listeners for quick actions
 */
onMounted(() => {
  fetchCurrentUser();
  window.addEventListener("task-updated", handleTaskChange);
  window.addEventListener("task-deleted", handleTaskChange);
  window.addEventListener("open-create-task-modal", () => {
    isModalOpen.value = true;
  });
  window.addEventListener("open-create-project-modal", () => {
    isCreateProjectModalOpen.value = true;
  });
});

onUnmounted(() => {
  window.removeEventListener("task-updated", handleTaskChange);
  window.removeEventListener("task-deleted", handleTaskChange);
  window.removeEventListener("open-create-task-modal", () => {
    isModalOpen.value = true;
  });
  window.removeEventListener("open-create-project-modal", () => {
    isCreateProjectModalOpen.value = true;
  });
});
</script><|MERGE_RESOLUTION|>--- conflicted
+++ resolved
@@ -43,12 +43,7 @@
       <CreateTaskModal
         :isOpen="isModalOpen"
         role="staff"
-<<<<<<< HEAD
-        :currentUser="'me@example.com'"
-        :projectId="null"
-=======
         :currentUser="currentUserStaffId ? String(currentUserStaffId) : undefined"
->>>>>>> facf3af3
         @close="isModalOpen = false"
         @task-created="handleTaskChange"
       />
