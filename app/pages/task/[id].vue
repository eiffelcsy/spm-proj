<template>
  <div class="w-full mx-auto p-8 md:px-12 lg:max-w-5xl xl:max-w-7xl relative">
      <!-- Exit button in top right corner of page -->
      <Button 
        v-if="task"
        variant="ghost" 
        size="icon" 
        @click="goToDashboard" 
        class="absolute top-8 -right-4 text-muted-foreground hover:text-red-600 hover:bg-red-50 z-50"
      >
        <svg class="h-4 w-4" fill="none" stroke="currentColor" viewBox="0 0 24 24">
          <path stroke-linecap="round" stroke-linejoin="round" stroke-width="2" d="M6 18L18 6M6 6l12 12"></path>
        </svg>
      </Button>
<<<<<<< HEAD
    </div>

    <div v-if="task" class="space-y-6">
      <!-- Main Task Card -->
      <Card>
        <CardHeader>
          <div class="flex items-start justify-between">
            <div class="space-y-2 flex-1">
              <div class="flex items-center space-x-2">
                <div :class="getStatusClasses(task.status)" class="capitalize">
                  {{ task.status.replace('-', ' ') }}
                </div>
                <Badge v-if="isSubtask" variant="outline" class="text-xs">
                  Subtask
                </Badge>
              </div>
              <CardTitle class="text-2xl">{{ task.title }}</CardTitle>
            </div>
            <div v-if="canEdit || canDelete" class="ml-4 flex flex-col gap-2">
              <Button
                v-if="canEdit"
                variant="outline"
                size="sm"
                @click="openEditModal"
              >
                <Pencil class="mr-2 h-4 w-4" />
                Edit {{ isSubtask ? 'Subtask' : 'Task' }}
              </Button>
              <Button
                v-if="canDelete"
                variant="outline"
                size="sm"
                @click="openDeleteModal"
                class="text-red-600 hover:text-red-700 hover:bg-red-50 border-red-200 hover:border-red-300"
              >
                <Trash2 class="mr-2 h-4 w-4" />
                Delete {{ isSubtask ? 'Subtask' : 'Task' }}
              </Button>
            </div>
          </div>
        </CardHeader>
        <CardContent>
          <div class="grid grid-cols-1 md:grid-cols-2 lg:grid-cols-4 gap-6">
            <!-- Dates -->
            <div class="space-y-4">
              <div>
                <div class="flex items-center gap-1 text-sm font-medium text-muted-foreground mb-1">
                  <Calendar class="h-4 w-4" />
                  <span>Start Date</span>
                </div>
                <div class="text-sm">{{ formatDate(task.start_date) }}</div>
              </div>
              <div>
                <div class="flex items-center gap-1 text-sm font-medium text-muted-foreground mb-1">
                  <Calendar class="h-4 w-4" />
                  <span>Due Date</span>
                </div>
                <div class="text-sm" :class="{ 'text-red-600': isOverdue(task.due_date) }">
                  {{ formatDate(task.due_date) }}
                  <div v-if="isOverdue(task.due_date)" class="inline-block ml-2 px-2.5 py-0.5 rounded-full text-xs text-center font-medium bg-red-500 text-white">
                    Overdue
=======
      
      <div v-if="task" class="space-y-6">
          <!-- Main Task Card -->
          <Card>
              <CardHeader>
                  <div class="flex items-start justify-between">
                      <div class="space-y-3 flex-1">
                          <!-- Badges and Project Link -->
                          <div class="flex items-center flex-wrap gap-2">
                              <Badge :class="getStatusClasses(task.status)" class="capitalize">
                                  {{ task.status.replace('-', ' ') }}
                              </Badge>
                              <Badge v-if="isSubtask" variant="outline" class="text-xs">
                                  Subtask
                              </Badge>
                              <Badge v-if="isRecurringTask" variant="secondary" class="text-xs">
                                  <RefreshCwIcon class="h-3 w-3 mr-1" />
                                  Recurring
                              </Badge>
                          </div>
                          
                          <!-- Title -->
                          <CardTitle class="text-2xl">{{ task.title }}</CardTitle>
                          
                          <!-- Project Link (if task belongs to a project) -->
                          <div v-if="task.project" class="flex items-center space-x-2">
                              <FolderIcon class="h-4 w-4 text-muted-foreground" />
                              <span class="text-sm text-muted-foreground">Project:</span>
                              <Button 
                                  variant="link" 
                                  class="h-auto p-0 text-sm font-medium text-primary hover:underline"
                                  @click="goToProject(task.project.id)">
                                  {{ task.project.name }}
                              </Button>
                          </div>
                      </div>
                      
                      <!-- Action Buttons -->
                      <div v-if="canEdit" class="ml-4 flex flex-col gap-2">
                          <Button variant="outline" size="sm" @click="openEditModal">
                              <Pencil1Icon class="mr-2 h-4 w-4" />
                              Edit {{ isSubtask ? 'Subtask' : 'Task' }}
                          </Button>
                          <Button variant="outline" size="sm" @click="openDeleteModal"
                              class="text-red-600 hover:text-red-700 hover:bg-red-50 border-red-200 hover:border-red-300">
                              <TrashIcon class="mr-2 h-4 w-4" />
                              Delete {{ isSubtask ? 'Subtask' : 'Task' }}
                          </Button>
                      </div>
>>>>>>> facf3af3
                  </div>
              </CardHeader>
              <CardContent>
                  <div class="grid grid-cols-1 md:grid-cols-2 lg:grid-cols-3 gap-6">
                      <!-- Dates Section -->
                      <div class="space-y-4">
                          <h3 class="text-sm font-semibold text-foreground mb-3">Timeline</h3>
                          <div>
                              <div class="flex items-center text-sm font-medium text-muted-foreground mb-1">
                                  <CalendarIcon class="h-4 w-4 mr-2" />
                                  Start Date
                              </div>
                              <div class="text-sm ml-6">{{ formatDate(task.start_date) }}</div>
                          </div>
                          <div>
                              <div class="flex items-center text-sm font-medium text-muted-foreground mb-1">
                                  <CalendarIcon class="h-4 w-4 mr-2" />
                                  Due Date
                              </div>
                              <div class="text-sm ml-6" :class="{ 'text-red-600 font-semibold': isTaskOverdue }">
                                  {{ formatDate(task.due_date) }}
                                  <Badge v-if="isTaskOverdue" variant="destructive" class="ml-2 text-xs">
                                      Overdue
                                  </Badge>
                              </div>
                          </div>
                      </div>

                      <!-- Priority and Recurrence Section -->
                      <div class="space-y-4">
                          <h3 class="text-sm font-semibold text-foreground mb-3">Details</h3>
                          <div>
                              <div class="flex items-center text-sm font-medium text-muted-foreground mb-1">
                                  <TargetIcon class="h-4 w-4 mr-2" />
                                  Priority
                              </div>
                              <div class="flex items-center space-x-2 ml-6">
                                  <div :class="`w-2 h-2 rounded-full ${getPriorityColorClass(task.priority)}`"></div>
                                  <span class="text-sm">{{ getPriorityDisplay(task.priority) }}</span>
                              </div>
                          </div>
                          <div>
                              <div class="flex items-center text-sm font-medium text-muted-foreground mb-1">
                                  <RefreshCwIcon class="h-4 w-4 mr-2" />
                                  Repeat Interval
                              </div>
                              <div class="text-sm ml-6">
                                  {{ getRepeatFrequencyDisplay(task.repeat_interval) }}
                              </div>
                          </div>
                          <div>
                              <div class="flex items-center text-sm font-medium text-muted-foreground mb-1">
                                  <svg class="h-4 w-4 mr-2" fill="none" stroke="currentColor" viewBox="0 0 24 24">
                                      <path stroke-linecap="round" stroke-linejoin="round" stroke-width="2" d="M7 7h.01M7 3h5c.512 0 1.024.195 1.414.586l7 7a2 2 0 010 2.828l-7 7a2 2 0 01-2.828 0l-7-7A1.994 1.994 0 013 12V7a4 4 0 014-4z"></path>
                                  </svg>
                                  Tags
                              </div>
                              <div class="ml-6">
                                  <div v-if="task.tags && task.tags.length > 0" class="flex flex-wrap gap-1">
                                      <Badge 
                                          v-for="tag in task.tags" 
                                          :key="tag"
                                          variant="outline"
                                          class="text-xs px-2 py-1"
                                      >
                                          {{ tag }}
                                      </Badge>
                                  </div>
                                  <div v-else class="text-sm text-muted-foreground italic">
                                      No tags
                                  </div>
                              </div>
                          </div>
                      </div>

                      <!-- People Section -->
                      <div class="space-y-4">
                          <h3 class="text-sm font-semibold text-foreground mb-3">People</h3>
                          <div>
                              <div class="flex items-center text-sm font-medium text-muted-foreground mb-1">
                                  <PersonIcon class="h-4 w-4 mr-2" />
                                  Creator
                              </div>
                              <div class="flex items-center space-x-2 ml-6">
                                  <div
                                      class="w-6 h-6 rounded-full bg-blue-500 flex items-center justify-center text-white text-xs font-medium">
                                      {{ getInitials(task.creator?.fullname) }}
                                  </div>
                                  <span class="text-sm">{{ task.creator?.fullname || 'Unknown' }}</span>
                              </div>
                          </div>
                          <div>
                              <div class="flex items-center text-sm font-medium text-muted-foreground mb-1">
                                  <PersonIcon class="h-4 w-4 mr-2" />
                                  Assignees
                              </div>
                              <div v-if="task.assignees && task.assignees.length" class="flex flex-col space-y-2 ml-6">
                                  <div v-for="(assignee, idx) in task.assignees" :key="idx" class="flex items-center space-x-2">
                                      <div
                                          class="w-6 h-6 rounded-full bg-green-500 flex items-center justify-center text-white text-xs font-medium">
                                          {{ getInitials(assignee.assigned_to?.fullname) }}
                                      </div>
                                      <div class="flex flex-col">
                                          <span class="text-sm">{{ assignee.assigned_to?.fullname || 'Unassigned' }}</span>
                                          <span v-if="assignee.assigned_by" class="text-xs text-muted-foreground">
                                              by {{ assignee.assigned_by.fullname }}
                                          </span>
                                      </div>
                                  </div>
                              </div>
                              <div v-else class="flex items-center space-x-2 ml-6">
                                  <div
                                      class="w-6 h-6 rounded-full bg-gray-400 flex items-center justify-center text-white text-xs font-medium">
                                      ?
                                  </div>
                                  <span class="text-sm text-muted-foreground">Unassigned</span>
                              </div>
                          </div>
                      </div>
                  </div>
                  
                  <!-- Notes Section (Full Width) -->
                  <div v-if="task.notes" class="mt-6 pt-6 border-t">
                      <div class="flex items-center text-sm font-medium text-muted-foreground mb-2">
                          <FileTextIcon class="h-4 w-4 mr-2" />
                          Notes
                      </div>
                      <div class="text-sm text-foreground bg-muted/30 rounded-lg p-4 ml-6">
                          {{ task.notes }}
                      </div>
                  </div>
              </CardContent>
          </Card>

          <!-- Subtasks Card (only for main tasks) -->
          <Card v-if="!isSubtask && task.subtasks && task.subtasks.length > 0">
              <CardHeader>
                  <CardTitle class="flex items-center space-x-2">
                      <ListBulletIcon class="h-5 w-5" />
                      <span>Subtasks</span>
                      <Badge variant="secondary" class="ml-2">{{ task.subtasks.length }}</Badge>
                  </CardTitle>
              </CardHeader>
              <CardContent>
                  <DataTable :columns="subtaskColumns" :data="subtaskRows" @rowClick="row => goToSubtask(row.id)"
                      isSubtaskTable :hideToolbar="true" />
              </CardContent>
          </Card>

          <!-- Activity Timeline Card (admins only) -->
          <Card v-if="currentUserStaff?.isAdmin">
              <CardHeader>
                  <CardTitle class="flex items-center space-x-2">
                      <ClockIcon class="h-5 w-5" />
                      <span>Activity Timeline</span>
                  </CardTitle>
              </CardHeader>
              <CardContent>
                  <div class="space-y-4">
                      <div v-for="(log, idx) in task.history" :key="log.timestamp"
                          class="relative flex items-start space-x-3">
                          <!-- Timeline dot and line -->
                          <div class="flex flex-col items-center">
                              <div class="w-2 h-2 bg-primary rounded-full"></div>
                              <div v-if="idx < task.history.length - 1" class="w-px h-12 bg-border mt-2"></div>
                          </div>

                          <!-- Content -->
                          <div class="flex-1 min-w-0 pb-4">
                              <div class="flex items-center justify-between">
                                  <p class="text-sm font-medium text-foreground">
                                      {{ log.action }}
                                  </p>
                                  <time class="text-xs text-muted-foreground">
                                      {{ formatDate(log.timestamp) }}
                                  </time>
                              </div>
                              <p class="text-sm text-muted-foreground">
                                  by {{ log.staff?.fullname || '?' }}
                              </p>
                          </div>
                      </div>
                  </div>
              </CardContent>
          </Card>

          <!-- Comments Section -->
          <TaskComments 
            :taskId="String(taskId)" 
            :canComment="canEdit || canCommentOnTask"
            :currentUser="currentUserStaff"
            @comment-added="handleCommentAdded"
            @comment-updated="handleCommentUpdated"
            @comment-deleted="handleCommentDeleted"
          />

          <!-- Read-only notice -->
          <div v-if="!canEdit"
              class="flex items-center space-x-2 text-sm text-muted-foreground bg-muted/30 rounded-lg p-3">
              <InfoCircledIcon class="h-4 w-4" />
              <span>This view is read-only. Only the creator or assignee can edit this {{ isSubtask ? 'subtask' :
                  'task'
                  }}.</span>
          </div>
      </div>

      <!-- Task not found -->
      <Card v-else>
          <CardContent class="pt-6">
              <div class="text-center space-y-2">
                  <ExclamationTriangleIcon class="h-12 w-12 text-muted-foreground mx-auto" />
                  <h3 class="text-lg font-semibold">Task Not Found</h3>
                  <p class="text-muted-foreground">The task you're looking for doesn't exist or has been removed.</p>
                  <Button @click="goToDashboard" class="mt-4">
                      Back to Dashboard
                  </Button>
              </div>
          </CardContent>
      </Card>

      <!-- Create Task Modal -->
      <CreateTaskModal
        :isOpen="isModalOpen"
        role="staff"
        :currentUser="currentUserStaffId ? String(currentUserStaffId) : undefined"
        @close="isModalOpen = false"
        @task-created="handleTaskChange"
      />

      <!-- Create Project Modal -->
      <CreateProjectModal
        :isOpen="isCreateProjectModalOpen"
        @close="isCreateProjectModalOpen = false"
        @project-created="handleProjectCreated"
      />
      
      <!-- Edit Task Modal -->
      <EditTaskModal :open="isEditModalOpen" :task="task" :isSubtask="isSubtask" @update:open="closeEditModal"
          @task-updated="handleTaskUpdated" />

      <!-- Delete Task Modal -->
      <DeleteTaskModal :open="isDeleteModalOpen" :task="{ id: task?.id as string, title: task?.title }" @update:open="closeDeleteModal"
          @confirm="handleDeleteComplete" />
  </div>
</template>

<script setup lang="ts">

definePageMeta({
  layout: 'with-sidebar'
})

import DataTable from '@/components/tasks-table/data-table.vue'
import { CreateTaskModal } from "@/components/task-modals/create-task/";
import { CreateProjectModal } from "@/components/project-modals/create-project";
import { EditTaskModal } from '@/components/task-modals/edit-task'
import { DeleteTaskModal } from '@/components/task-modals/delete-task'
import { TaskComments } from '@/components/comment-modals'
import {
    ListBulletIcon,
    ClockIcon,
    InfoCircledIcon,
    ExclamationTriangleIcon,
    Pencil1Icon,
    CalendarIcon,
    PersonIcon,
    FileTextIcon,
    TrashIcon,
    TargetIcon
} from '@radix-icons/vue'
import { RefreshCwIcon, FolderIcon } from 'lucide-vue-next'
import { Card, CardContent, CardDescription, CardHeader, CardTitle } from '@/components/ui/card'
import { Button } from '@/components/ui/button'
import { Badge } from '@/components/ui/badge'
import {
  createTitleColumn,
  createStartDateColumn,
  createDueDateColumn,
  createStatusColumn,
  createPriorityColumn,
  createTagsColumn,
  formatDate,
  isOverdue,
  getStatusClasses,
  getPriorityDisplay,
  getPriorityColorClass
} from '@/components/tasks-table/columns/column-helpers'

// ============================================================================
// STATE MANAGEMENT
// ============================================================================

const isModalOpen = ref<boolean>(false);
const isCreateProjectModalOpen = ref<boolean>(false);
const isEditModalOpen = ref(false)
const isDeleteModalOpen = ref(false)
const editableTask = ref<any>(null)
const currentUserStaffId = ref<number | null>(null)
const currentUserStaff = ref<any>(null)

// ============================================================================
// ROUTING & DATA FETCHING
// ============================================================================

const route = useRoute()
const router = useRouter()
const taskId = route.params.id

const { data, pending, error, refresh } = await useFetch(`/api/tasks/${taskId}`)

function fetchTask() {
  refresh();
}

// Fetch current user
async function fetchCurrentUser() {
  try {
    const response = await $fetch('/api/user/me')
    const user = response as unknown as { id: number; fullname: string; email: string | null; isManager: boolean; isAdmin: boolean; department: string | null }
    currentUserStaffId.value = user?.id || null
    currentUserStaff.value = user || null
  } catch (err) {
    console.error('Failed to fetch current user:', err)
    currentUserStaffId.value = null
    currentUserStaff.value = null
  }
}

// ============================================================================
// COMPUTED PROPERTIES
// ============================================================================

const task = computed(() => {
  return (data.value as any)?.task || null
})

const isSubtask = computed(() => {
  if (!task.value) return false
  return task.value.parent_task_id !== null && task.value.parent_task_id !== undefined
})

const isRecurringTask = computed(() => {
  if (!task.value) return false
  return task.value.repeat_interval && task.value.repeat_interval !== 0
})

const isTaskOverdue = computed(() => {
  if (!task.value || !task.value.due_date || task.value.status === 'completed') return false
  return isOverdue(task.value.due_date, task.value.status)
})

const canEdit = computed(() => {
  if (!task.value || !task.value.permissions) return false
  return task.value.permissions.canEdit
})

const canDelete = computed(() => {
  if (!task.value || !task.value.permissions) return false
  return task.value.permissions.canDelete
})

const canCommentOnTask = computed(() => {
  if (!task.value || !currentUserStaffId.value) return false
  // User can comment if they are the creator, assignee, or have edit permissions
  return canEdit.value || task.value.creator?.id === currentUserStaffId.value || 
         task.value.assignees?.some((assignee: any) => assignee.assigned_to?.id === currentUserStaffId.value)
})

// ============================================================================
// UTILITY FUNCTIONS
// ============================================================================

/**
 * Get initials from a person's name
 */
function getInitials(name: string): string {
  if (!name) return '?'
  return name
    .split(' ')
    .map(word => word.charAt(0).toUpperCase())
    .join('')
    .slice(0, 2)
}

/**
 * Display repeat frequency in human-readable format
 */
function getRepeatFrequencyDisplay(frequency: string | null | undefined): string {
  if (!frequency || frequency === 'never' || frequency === '0') {
    return 'Does not repeat'
  }
  
  // Handle numeric values (legacy format - days)
  const numericFrequency = parseInt(frequency)
  if (!isNaN(numericFrequency) && numericFrequency > 0) {
    if (numericFrequency === 1) return 'Daily'
    if (numericFrequency === 7) return 'Weekly'
    if (numericFrequency === 30) return 'Monthly'
    if (numericFrequency === 365) return 'Yearly'
    return `Every ${numericFrequency} days`
  }
  
  // Handle string values (new format)
  const frequencyMap: Record<string, string> = {
    'daily': 'Daily',
    'weekly': 'Weekly',
    'monthly': 'Monthly',
    'yearly': 'Yearly'
  }
  
  return frequencyMap[frequency.toLowerCase()] || 'Does not repeat'
}

// ============================================================================
// MODAL MANAGEMENT
// ============================================================================

/**
 * Open the edit task modal
 */
function openEditModal() {
  editableTask.value = task.value ? { ...task.value } : null
  isEditModalOpen.value = true
}

/**
 * Close the edit task modal
 */
function closeEditModal() {
  isEditModalOpen.value = false
}

/**
 * Handle successful task update from modal
 */
function handleTaskUpdated(updatedTask: any) {
  if (editableTask.value) {
    editableTask.value = { ...editableTask.value, ...updatedTask }
  }
  refresh()
  closeEditModal()
}

/**
 * Open the delete task modal
 */
function openDeleteModal() {
  isDeleteModalOpen.value = true
}

/**
 * Close the delete task modal
 */
function closeDeleteModal() {
  isDeleteModalOpen.value = false
}

/**
 * Handle successful task deletion
 */
async function handleDeleteComplete() {
  try {
    await performDelete()
  } catch (error) {
    console.error('Failed to delete task:', error)
  }
}

/**
 * Perform the actual task deletion API call
 */
async function performDelete() {
  try {
    if (!task.value || !task.value.id) {
      throw new Error('Task ID is missing')
    }

    const response = await $fetch<{ success: boolean; message: string }>(`/api/tasks/${task.value.id}`, {
      method: 'DELETE'
    })

    if (response.success) {
      closeDeleteModal()
      router.push('/personal/dashboard')
    } else {
      throw new Error('Failed to delete task')
    }
  } catch (error) {
    closeDeleteModal()
    throw error
  }
}

// ============================================================================
// EVENT HANDLERS
// ============================================================================

/**
 * Unified handler for task changes (create, update, delete)
 */
 function handleTaskChange() {
  fetchTask();
  isModalOpen.value = false;
}

/**
 * Project creation handler
 */
function handleProjectCreated(project: any) {
  isCreateProjectModalOpen.value = false;
}

/**
 * Comment event handlers
 */
function handleCommentAdded(comment: any) {
  console.log('Comment added:', comment)
  // Optionally refresh task data or show notification
}

function handleCommentUpdated(comment: any) {
  console.log('Comment updated:', comment)
  // Optionally refresh task data or show notification
}

function handleCommentDeleted(commentId: number) {
  console.log('Comment deleted:', commentId)
  // Optionally refresh task data or show notification
}

// ============================================================================
// NAVIGATION FUNCTIONS
// ============================================================================

/**
 * Navigate to project detail page
 */
 function goToProject(projectId: number) {
  router.push(`/project/${projectId}`)
}

/**
 * Navigate back to appropriate dashboard based on context
 */
function goToDashboard() {
  const from = route.query.from
  const projectId = route.query.projectId
  
  if (from === 'project' && projectId) {
    router.push(`/project/${projectId}`)
  } else if (from === 'project') {
    router.push('/project/dashboard')
  } else {
    router.push('/personal/dashboard')
  }
}

/**
 * Navigate to subtask detail page while preserving context
 */
function goToSubtask(subtaskId: string) {
  const from = route.query.from
  const projectId = route.query.projectId
  
  if (from && projectId) {
    router.push(`/task/${subtaskId}?from=${from}&projectId=${projectId}`)
  } else if (from) {
    router.push(`/task/${subtaskId}?from=${from}`)
  } else {
    router.push(`/task/${subtaskId}`)
  }
}

// ============================================================================
// SUBTASK TABLE CONFIGURATION
// ============================================================================

/**
 * Column definitions for subtask table
 */
const subtaskColumns = [
  createTitleColumn(),
  createStartDateColumn(),
  createDueDateColumn({ showOverdue: true }),
  createPriorityColumn(),
  createTagsColumn(),
  createStatusColumn(),
]

/**
 * Transform subtasks data for table display
 */
const subtaskRows = computed(() => {
  if (!task.value || !Array.isArray(task.value.subtasks)) return []
  return task.value.subtasks.map((subtask: any) => ({
    ...subtask,
    startDate: subtask.start_date || subtask.startDate,
    dueDate: subtask.due_date || subtask.dueDate,
  }))
})

// ============================================================================
// LIFECYCLE HOOKS
// ============================================================================

/**
 * Set up event listeners for quick actions
 */
 onMounted(() => {
  fetchCurrentUser();
  window.addEventListener("task-updated", handleTaskChange);
  window.addEventListener("task-deleted", handleTaskChange);
  window.addEventListener("open-create-task-modal", () => {
    isModalOpen.value = true;
  });
  window.addEventListener("open-create-project-modal", () => {
    isCreateProjectModalOpen.value = true;
  });
});

onUnmounted(() => {
  window.removeEventListener("task-updated", handleTaskChange);
  window.removeEventListener("task-deleted", handleTaskChange);
  window.removeEventListener("open-create-task-modal", () => {
    isModalOpen.value = true;
  });
  window.removeEventListener("open-create-project-modal", () => {
    isCreateProjectModalOpen.value = true;
  });
});
</script><|MERGE_RESOLUTION|>--- conflicted
+++ resolved
@@ -12,69 +12,6 @@
           <path stroke-linecap="round" stroke-linejoin="round" stroke-width="2" d="M6 18L18 6M6 6l12 12"></path>
         </svg>
       </Button>
-<<<<<<< HEAD
-    </div>
-
-    <div v-if="task" class="space-y-6">
-      <!-- Main Task Card -->
-      <Card>
-        <CardHeader>
-          <div class="flex items-start justify-between">
-            <div class="space-y-2 flex-1">
-              <div class="flex items-center space-x-2">
-                <div :class="getStatusClasses(task.status)" class="capitalize">
-                  {{ task.status.replace('-', ' ') }}
-                </div>
-                <Badge v-if="isSubtask" variant="outline" class="text-xs">
-                  Subtask
-                </Badge>
-              </div>
-              <CardTitle class="text-2xl">{{ task.title }}</CardTitle>
-            </div>
-            <div v-if="canEdit || canDelete" class="ml-4 flex flex-col gap-2">
-              <Button
-                v-if="canEdit"
-                variant="outline"
-                size="sm"
-                @click="openEditModal"
-              >
-                <Pencil class="mr-2 h-4 w-4" />
-                Edit {{ isSubtask ? 'Subtask' : 'Task' }}
-              </Button>
-              <Button
-                v-if="canDelete"
-                variant="outline"
-                size="sm"
-                @click="openDeleteModal"
-                class="text-red-600 hover:text-red-700 hover:bg-red-50 border-red-200 hover:border-red-300"
-              >
-                <Trash2 class="mr-2 h-4 w-4" />
-                Delete {{ isSubtask ? 'Subtask' : 'Task' }}
-              </Button>
-            </div>
-          </div>
-        </CardHeader>
-        <CardContent>
-          <div class="grid grid-cols-1 md:grid-cols-2 lg:grid-cols-4 gap-6">
-            <!-- Dates -->
-            <div class="space-y-4">
-              <div>
-                <div class="flex items-center gap-1 text-sm font-medium text-muted-foreground mb-1">
-                  <Calendar class="h-4 w-4" />
-                  <span>Start Date</span>
-                </div>
-                <div class="text-sm">{{ formatDate(task.start_date) }}</div>
-              </div>
-              <div>
-                <div class="flex items-center gap-1 text-sm font-medium text-muted-foreground mb-1">
-                  <Calendar class="h-4 w-4" />
-                  <span>Due Date</span>
-                </div>
-                <div class="text-sm" :class="{ 'text-red-600': isOverdue(task.due_date) }">
-                  {{ formatDate(task.due_date) }}
-                  <div v-if="isOverdue(task.due_date)" class="inline-block ml-2 px-2.5 py-0.5 rounded-full text-xs text-center font-medium bg-red-500 text-white">
-                    Overdue
-=======
       
       <div v-if="task" class="space-y-6">
           <!-- Main Task Card -->
@@ -124,7 +61,6 @@
                               Delete {{ isSubtask ? 'Subtask' : 'Task' }}
                           </Button>
                       </div>
->>>>>>> facf3af3
                   </div>
               </CardHeader>
               <CardContent>
