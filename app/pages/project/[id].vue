<template>
  <div class="w-full mx-auto p-8 md:px-12 lg:max-w-6xl xl:max-w-7xl relative">
    <!-- Exit button in top right corner of page -->
    <Button 
      variant="ghost" 
      size="icon" 
      @click="goBack" 
      class="absolute top-8 -right-4 text-muted-foreground hover:text-red-600 hover:bg-red-50 z-50"
    >
      <svg class="h-4 w-4" fill="none" stroke="currentColor" viewBox="0 0 24 24">
        <path stroke-linecap="round" stroke-linejoin="round" stroke-width="2" d="M6 18L18 6M6 6l12 12"></path>
      </svg>
    </Button>
    
    <div class="mb-4">
      <!-- Error message -->
      <div v-if="error" class="bg-red-100 border border-red-400 text-red-700 px-4 py-3 rounded mb-4">
        {{ error }}
        <button @click="fetchData" class="ml-2 underline">Try again</button>
      </div>

      <!-- Loading state -->
      <div v-if="isLoading" class="flex justify-center items-center py-8">
        <div class="text-gray-500">Loading project details...</div>
      </div>

      <div v-else-if="project">
        <!-- Project Header -->
        <div class="mb-8">
          <div class="flex justify-between items-start mb-4">
            <div>
              <h1 class="text-3xl font-bold mb-2">{{ project.name }}</h1>
              <p class="text-gray-600 text-lg">{{ project.description }}</p>
            </div>
            <div v-if="isProjectOwner || isManager" class="flex gap-2">
              <Button variant="outline" size="sm"
                class="h-8 bg-white text-purple-600 border-purple-300 hover:bg-purple-50 hover:text-purple-700"
                @click="goToTimelineView">
                <svg class="md:mr-2 h-4 w-4" fill="none" stroke="currentColor" viewBox="0 0 24 24">
                  <path stroke-linecap="round" stroke-linejoin="round" stroke-width="2"
                    d="M8 7V3m8 4V3m-9 8h10M5 21h14a2 2 0 002-2V7a2 2 0 00-2-2H5a2 2 0 00-2 2v12a2 2 0 002 2z"></path>
                </svg>
                <span class="hidden md:block">Timeline</span>
              </Button>
              <Button variant="outline" size="sm"
                class="h-8 bg-white text-blue-600 border-blue-300 hover:bg-blue-50 hover:text-blue-700"
                @click="openCollaboratorsModal">
                <svg class="md:mr-2 h-4 w-4" fill="none" stroke="currentColor" viewBox="0 0 24 24">
                  <path stroke-linecap="round" stroke-linejoin="round" stroke-width="2"
                    d="M12 4.354a4 4 0 110 5.292M15 21H3v-1a6 6 0 0112 0v1zm0 0h6v-1a6 6 0 00-9-5.197M13 7a4 4 0 11-8 0 4 4 0 018 0z">
                  </path>
                </svg>
                <span class="hidden md:block">Collaborators</span>
              </Button>
              <Button variant="outline" size="sm"
                class="h-8 bg-white text-black border-gray-300 hover:bg-gray-50 hover:text-black"
                @click="openEditProjectModal" :title="!isManager ? 'Only managers can edit projects' : ''">
                <svg class="md:mr-2 h-4 w-4" fill="none" stroke="currentColor" viewBox="0 0 24 24">
                  <path stroke-linecap="round" stroke-linejoin="round" stroke-width="2"
                    d="M11 5H6a2 2 0 00-2 2v11a2 2 0 002 2h11a2 2 0 002-2v-5m-1.414-9.414a2 2 0 112.828 2.828L11.828 15H9v-2.828l8.586-8.586z">
                  </path>
                </svg>
                <span class="hidden md:block">Edit Project</span>
              </Button>
              <Button variant="outline" size="sm"
                class="h-8 bg-white text-red-600 border-red-300 hover:bg-red-50 hover:text-red-700"
                @click="openDeleteProjectModal">
                <svg class="md:mr-2 h-4 w-4" fill="none" stroke="currentColor" viewBox="0 0 24 24">
                  <path stroke-linecap="round" stroke-linejoin="round" stroke-width="2"
                    d="M19 7l-.867 12.142A2 2 0 0116.138 21H7.862a2 2 0 01-1.995-1.858L5 7m5 4v6m4-6v6m1-10V4a1 1 0 00-1-1h-4a1 1 0 00-1 1v3M4 7h16">
                  </path>
                </svg>
                <span class="hidden md:block">Delete Project</span>
              </Button>
            </div>
          </div>

          <!-- Project Info Card -->
          <div class="bg-white border rounded-lg p-6 shadow-sm mb-6">
            <div class="grid grid-cols-1 md:grid-cols-4 gap-6">
              <!-- Priority -->
              <div class="flex flex-col">
                <span class="text-sm text-gray-500 mb-1">Priority</span>
                <span class="text-lg font-semibold">{{ project.priority ? project.priority.toUpperCase() : 'MEDIUM'
                  }}</span>
              </div>

              <!-- Status -->
              <div class="flex flex-col">
                <span class="text-sm text-gray-500 mb-1">Status</span>
                <span class="text-lg font-semibold">{{ capitalizeStatus(project.status) }}</span>

              </div>

              <div class="flex flex-col">
                <span class="text-sm text-gray-500 mb-1">Total Tasks</span>
                <span class="text-lg font-semibold">{{ getProjectTaskCount() }} tasks</span>
              </div>

              <div class="flex flex-col">
                <span class="text-sm text-gray-500 mb-1">Collaborators</span>
                <span class="text-lg font-semibold">{{ projectCollaboratorsCount }} members</span>
              </div>

              <div class="flex flex-col">
                <span class="text-sm text-gray-500 mb-1">Due Date</span>
                <span class="text-lg font-semibold">{{ getProjectDueDate(project) }}</span>
              </div>
            </div>

            <!-- Tags Row -->
            <div v-if="project.tags && project.tags.length > 0" class="mt-4 pt-4 border-t">
              <span class="text-sm text-gray-500 mb-2 block">Tags:</span>
              <div class="flex flex-wrap gap-2">
                <Badge v-for="tag in project.tags" :key="tag" variant="outline" class="text-xs">
                  {{ tag }}
                </Badge>
              </div>
            </div>

            <!-- Created Date -->
            <div class="mt-4 pt-4 border-t">
              <span class="text-sm text-gray-500">Created on: {{ getProjectCreatedDate(project) }}</span>
            </div>
          </div>
        </div>

        <!-- Overdue Tasks Section -->
        <div class="mb-6 transition-all duration-300 ease-in-out">
          <div v-if="filteredOverdueTasks.length > 0"
            class="border-l-4 border-red-500 pl-4 mb-4 bg-red-50/70 p-4 rounded-r-lg animate-in slide-in-from-top-2 duration-300">
            <h3 class="text-lg font-semibold pb-2 text-red-600 flex items-center">
              <svg class="w-5 h-5 mr-2" fill="currentColor" viewBox="0 0 20 20">
                <path fill-rule="evenodd"
                  d="M8.257 3.099c.765-1.36 2.722-1.36 3.486 0l5.58 9.92c.75 1.334-.213 2.98-1.742 2.98H4.42c-1.53 0-2.493-1.646-1.743-2.98l5.58-9.92zM11 13a1 1 0 11-2 0 1 1 0 012 0zm-1-8a1 1 0 00-1 1v3a1 1 0 002 0V6a1 1 0 00-1-1z"
                  clip-rule="evenodd" />
              </svg>
              Overdue Tasks ({{ filteredOverdueTasks.length }})
            </h3>
            <DataTable :columns="overdueColumns" :data="filteredOverdueTasks" @rowClick="goToTask"
              :hideToolbar="true" :assigneeOptions="assigneeOptions" />
          </div>
        </div>

        <!-- All Tasks Section -->
        <div class="transition-all duration-300 ease-in-out">
          <h3 class="text-lg font-semibold py-2 flex items-center justify-between transition-all duration-200">
            <span>
              Tasks ({{ filteredTasks.length }})
            </span>
          </h3>
          <div class="transition-all duration-300 ease-in-out">
            <DataTable :columns="columns" :data="filteredTasks" @rowClick="goToTask" :showCreateButton="true"
              :showRefreshButton="true" :assigneeOptions="assigneeOptions" @create-task="openCreateModal" @refresh-tasks="fetchData" />
          </div>
        </div>
      </div>

      <!-- Project Not Found -->
      <div v-else-if="!isLoading" class="text-center py-12">
        <div class="text-gray-500 text-lg">Project not found</div>
        <div class="mt-2 text-sm text-gray-400">Looking for project ID: {{ projectId }}</div>
        <button @click="goBack" class="mt-4 text-blue-600 hover:text-blue-800 underline">
          Back to Projects Dashboard
        </button>
      </div>
    </div>

    <!-- Task Creation Modal -->
    <CreateTaskModal :isOpen="isModalOpen" role="manager"
      :currentUser="currentUserStaffId ? String(currentUserStaffId) : undefined" :project="projectId"
      @close="isModalOpen = false" @task-created="handleTaskCreated" />

    <!-- Edit Project Modal -->
    <EditProjectModal :isOpen="isEditProjectModalOpen" :project="project" @close="closeEditProjectModal"
      @project-updated="handleProjectUpdated" />

    <!-- Delete Project Modal -->
    <DeleteProjectModal :isOpen="isDeleteProjectModalOpen" :project="project" @close="closeDeleteProjectModal"
      @project-deleted="handleProjectDeleted" />

    <!-- Manage Collaborators Modal -->
    <ManageCollaboratorsModal :isOpen="isCollaboratorsModalOpen" :project="project" @close="closeCollaboratorsModal"
      @collaborators-updated="handleCollaboratorsUpdated" />
  </div>
</template>

<script setup lang="ts">
import { ref, computed, onMounted } from 'vue'
import { useRouter, useRoute } from 'vue-router'
import { getLocalTimeZone } from '@internationalized/date'

definePageMeta({
  layout: 'with-sidebar'
})
import { columns } from '@/components/tasks-table/columns/columns'
import { overdueColumns } from '@/components/tasks-table/columns/overdue-columns'
import type { Task } from '@/components/tasks-table/data/schema'
import DataTable from '@/components/tasks-table/data-table.vue'
import { CreateTaskModal } from '@/components/task-modals/create-task'
import EditProjectModal from '@/components/project-modals/edit-project-modal.vue'
import DeleteProjectModal from '@/components/project-modals/delete-project-modal.vue'
import { ManageCollaboratorsModal } from '@/components/project-modals/manage-collaborators'
import { Button } from '@/components/ui/button'
import { Badge } from '@/components/ui/badge'

// ============================================================================
// ROUTING
// ============================================================================

const router = useRouter()
const route = useRoute()

const projectId = computed(() => route.params.id as string)

// ============================================================================
// STATE MANAGEMENT
// ============================================================================

const isLoading = ref(false)
const error = ref<string | null>(null)
const project = ref<any>(null)
const rawTasks = ref<any[]>([])
const currentUserStaffId = ref<number | null>(null)
const projectCollaboratorsCount = ref<number>(0)
const uniqueAssignees = ref<Array<{ id: number; fullname: string }>>([])

// Modal states
const isModalOpen = ref(false)
const isEditProjectModalOpen = ref(false)
const isDeleteProjectModalOpen = ref(false)
const isCollaboratorsModalOpen = ref(false)

// ============================================================================
// DATA FETCHING FUNCTIONS
// ============================================================================

async function fetchData() {
  try {
    error.value = null

    // Fetch tasks for this specific project with department-based filtering
    const fetchedTasks = await $fetch('/api/tasks/by-project', {
      params: { project_id: projectId.value }
    })

    // Handle the API response structure { tasks: [...], count: number }
    if (fetchedTasks && Array.isArray(fetchedTasks.tasks)) {
      rawTasks.value = fetchedTasks.tasks
    } else if (Array.isArray(fetchedTasks)) {
      rawTasks.value = fetchedTasks
    } else {
      rawTasks.value = []
    }

  } catch (err) {
    console.error('Failed to fetch tasks:', err)
    error.value = 'Failed to load tasks. Please try again.'
    rawTasks.value = []
  }
}

<<<<<<< HEAD
const currentUserIsManager = ref<boolean>(false)
=======
const currentUserStaffType = ref<'manager' | 'staff' | null>(null)
>>>>>>> f5d34b06

async function fetchCurrentUser() {
  try {
    const user = await $fetch('/api/user/me')
    currentUserStaffId.value = user.id
<<<<<<< HEAD
    currentUserIsManager.value = user.isManager
=======
    currentUserStaffType.value = user.isManager ? 'manager' : 'staff'
>>>>>>> f5d34b06
  } catch (err) {
    console.error('Failed to fetch current user:', err)
    currentUserStaffId.value = null
    currentUserIsManager.value = false
  }
}

<<<<<<< HEAD
const isManager = computed(() => currentUserIsManager.value)

=======
>>>>>>> f5d34b06
async function fetchProject() {
  try {
    error.value = null

    // Fetch all projects and find the specific one
    const fetchedProjects = await $fetch('/api/projects')
    const foundProject = fetchedProjects.find((p: any) => p.id.toString() === projectId.value)

    if (foundProject) {
      project.value = {
        id: String(foundProject.id),
        name: foundProject.name || '',
        description: foundProject.description || '',
        priority: foundProject.priority || 'No Priority',
        status: foundProject.status || 'active',
        createdAt: foundProject.created_at || new Date().toISOString(),
        dueDate: foundProject.due_date || null,
        owner_id: foundProject.owner_id || null,
        isRealData: true
      }

      // Fetch collaborators count
      await fetchProjectCollaborators()
    } else {
      project.value = null
    }

  } catch (err) {
    console.error('Failed to fetch project:', err)
    error.value = 'Failed to load project. Please try again.'
    project.value = null
  }
}

async function fetchProjectCollaborators() {
  try {
    const collaborators = await $fetch('/api/project-members', {
      params: { project_id: projectId.value }
    })
    projectCollaboratorsCount.value = Array.isArray(collaborators) ? collaborators.length : 0
  } catch (err) {
    console.error('Failed to fetch collaborators:', err)
    projectCollaboratorsCount.value = 0
  }
}

// ============================================================================
// DATA TRANSFORMATION
// ============================================================================

/**
 * Transform raw task data to match Task schema
 */
function transformTask(task: any): Task {
  return {
    id: task.id,
    title: task.title,
    startDate: new Date(task.start_date),
    dueDate: new Date(task.due_date),
    project: task.project?.name || task.project || 'Unknown',
    status: task.status,
    notes: task.notes,
    priority: task.priority,
    tags: task.tags || [],
    assignees: task.assignees?.map((a: any) => ({
      id: a.assigned_to?.id || a.id,
      fullname: a.assigned_to?.fullname || a.fullname
    })) || []
  }
}

// ============================================================================
// COMPUTED PROPERTIES
// ============================================================================

const allTasks = computed(() => {
  // Ensure rawTasks.value is an array before calling map
  if (!Array.isArray(rawTasks.value)) {
    return []
  }
  return rawTasks.value.map(transformTask)
})

const overdueTasks = computed(() => {
  return allTasks.value.filter(task => isTaskOverdue(task))
})

// Non-overdue tasks (for the "All Tasks" section)
const nonOverdueTasks = computed(() => {
  return allTasks.value.filter(task => !isTaskOverdue(task))
})

// Filtered tasks based on selected project (excluding overdue tasks)
// Note: Tasks are already filtered by department in the API, so we just need to filter by project
const filteredTasks = computed(() => {
  const tasksToFilter = nonOverdueTasks.value

  // Ensure rawTasks.value is an array
  if (!Array.isArray(rawTasks.value)) {
    return []
  }

  // Tasks from /api/tasks/by-project are already filtered by department
  return tasksToFilter
})

// Filtered overdue tasks based on selected project
// Note: Tasks are already filtered by department in the API
const filteredOverdueTasks = computed(() => {
  // Ensure rawTasks.value is an array
  if (!Array.isArray(rawTasks.value)) {
    return []
  }

  // Tasks from /api/tasks/by-project are already filtered by department
  return overdueTasks.value
})

// Check if current user is the project owner
const isProjectOwner = computed(() => {
  return currentUserStaffId.value !== null &&
    project.value?.owner_id !== null &&
    currentUserStaffId.value === project.value.owner_id
})

// Extract unique assignees from all tasks
const assigneeOptions = computed(() => {
  const assigneeMap = new Map<number, string>()
  
  rawTasks.value.forEach((task: any) => {
    if (task.assignees && Array.isArray(task.assignees)) {
      task.assignees.forEach((assignee: any) => {
        if (assignee.assigned_to?.id && assignee.assigned_to?.fullname) {
          assigneeMap.set(assignee.assigned_to.id, assignee.assigned_to.fullname)
        }
      })
    }
  })
  
  return Array.from(assigneeMap.entries())
    .map(([id, fullname]) => ({ id, fullname }))
    .sort((a, b) => a.fullname.localeCompare(b.fullname))
})

// ============================================================================
// UTILITY FUNCTIONS
// ============================================================================

/**
 * Helper function to check if a task is overdue
 */
function isTaskOverdue(task: Task): boolean {
  const today = new Date()
  today.setHours(0, 0, 0, 0)

  const dueDate = new Date(task.dueDate)
  dueDate.setHours(0, 0, 0, 0)

  return dueDate < today && task.status !== 'completed'
}

function getProjectTaskCount(): number {
  // Ensure rawTasks.value is an array before calling filter
  if (!Array.isArray(rawTasks.value)) {
    return 0
  }
  // Tasks are already filtered by project in fetchData, so just return the count
  return rawTasks.value.length
}

function formatDate(date: any): string {
  if (typeof date === 'string') {
    const jsDate = new Date(date)
    const day = String(jsDate.getDate()).padStart(2, '0')
    const month = String(jsDate.getMonth() + 1).padStart(2, '0')
    const year = jsDate.getFullYear()
    return `${day}/${month}/${year}`
  }
  if (date && typeof date.toDate === 'function') {
    const jsDate = date.toDate(getLocalTimeZone())
    const day = String(jsDate.getDate()).padStart(2, '0')
    const month = String(jsDate.getMonth() + 1).padStart(2, '0')
    const year = jsDate.getFullYear()
    return `${day}/${month}/${year}`
  }
  return ''
}

function capitalizeStatus(status: string): string {
  if (status === 'in-progress') return 'In Progress'
  if (status === 'todo') return 'To Do'
  if (status === 'blocked') return 'Blocked'
  return status.charAt(0).toUpperCase() + status.slice(1)
}

function getProjectCreatedDate(project: any): string {
  if (!project?.isRealData) {
    return 'Fake data'
  }
  return formatDate(project.createdAt)
}

function getProjectDueDate(project: any): string {
  if (!project?.isRealData) {
    return 'Fake data'
  }
  if (!project.dueDate) {
    return 'No due date'
  }
  return formatDate(project.dueDate)
}

function getPriorityVariant(priority: string) {
  switch (priority) {
    case 'high':
      return 'destructive'
    case 'medium':
      return 'default'
    case 'low':
      return 'secondary'
    default:
      return 'outline'
  }
}

// ============================================================================
// NAVIGATION FUNCTIONS
// ============================================================================

function goBack() {
  router.push('/project/dashboard')
}

function goToTask(task: Task) {
  router.push(`/task/${task.id}?from=project&projectId=${projectId.value}`)
}

function goToTimelineView() {
  router.push(`/project/timeline?projectId=${projectId.value}`)
}

// ============================================================================
// MODAL MANAGEMENT
// ============================================================================

function openCreateModal() {
  isModalOpen.value = true
}

function openEditProjectModal() {
  isEditProjectModalOpen.value = true
}

function closeEditProjectModal() {
  isEditProjectModalOpen.value = false
}

function openDeleteProjectModal() {
  isDeleteProjectModalOpen.value = true
}

function closeDeleteProjectModal() {
  isDeleteProjectModalOpen.value = false
}

function openCollaboratorsModal() {
  isCollaboratorsModalOpen.value = true
}

function closeCollaboratorsModal() {
  isCollaboratorsModalOpen.value = false
}

// ============================================================================
// EVENT HANDLERS
// ============================================================================

async function handleTaskCreated(newTask: Task) {
  isModalOpen.value = false
  fetchData()
}

async function handleProjectDeleted() {
  // Close modal first
  closeDeleteProjectModal()

  // Redirect to projects dashboard
  router.push('/project/dashboard')
}

function handleProjectUpdated(updatedProject: any) {
  // Update the project data
  project.value = {
    ...project.value,
    name: updatedProject.name,
    description: updatedProject.description,
    dueDate: updatedProject.due_date,
    status: updatedProject.status
  }

  // Don't close modal immediately - let it close after success message timeout
}

async function handleCollaboratorsUpdated() {
  // Refresh the collaborators count
  await fetchProjectCollaborators()
}

// ============================================================================
// LIFECYCLE HOOKS
// ============================================================================

onMounted(async () => {
  isLoading.value = true
  try {
    await Promise.all([fetchData(), fetchProject(), fetchCurrentUser()])
  } finally {
    isLoading.value = false
  }

  // Listen for task quick actions
  window.addEventListener('task-updated', fetchData)
  window.addEventListener('task-deleted', fetchData)

  // Listen for sidebar events
  window.addEventListener('open-create-task-modal', () => {
    isModalOpen.value = true
  })
})

onUnmounted(() => {
  window.removeEventListener('task-updated', fetchData)
  window.removeEventListener('task-deleted', fetchData)
  window.removeEventListener('open-create-task-modal', () => {
    isModalOpen.value = true
  })
})
</script>

<style scoped></style><|MERGE_RESOLUTION|>--- conflicted
+++ resolved
@@ -260,33 +260,21 @@
   }
 }
 
-<<<<<<< HEAD
-const currentUserIsManager = ref<boolean>(false)
-=======
 const currentUserStaffType = ref<'manager' | 'staff' | null>(null)
->>>>>>> f5d34b06
 
 async function fetchCurrentUser() {
   try {
     const user = await $fetch('/api/user/me')
     currentUserStaffId.value = user.id
-<<<<<<< HEAD
-    currentUserIsManager.value = user.isManager
-=======
     currentUserStaffType.value = user.isManager ? 'manager' : 'staff'
->>>>>>> f5d34b06
   } catch (err) {
     console.error('Failed to fetch current user:', err)
     currentUserStaffId.value = null
-    currentUserIsManager.value = false
-  }
-}
-
-<<<<<<< HEAD
-const isManager = computed(() => currentUserIsManager.value)
-
-=======
->>>>>>> f5d34b06
+    currentUserStaffType.value = null
+  }
+}
+
+const isManager = computed(() => currentUserStaffType.value === 'manager')
 async function fetchProject() {
   try {
     error.value = null
